--- conflicted
+++ resolved
@@ -592,20 +592,13 @@
 	@org.junit.Test
 	public void testCompare() throws ReflectiveOperationException {
 		Class<TestCompare> test1 = ClassBuilder.create(TestCompare.class)
-<<<<<<< HEAD
 				.withMethod("compareObjectLE", isLe(arg(0), arg(1)))
 				.withMethod("comparePrimitiveLE", isLe(arg(0), arg(1)))
 				.withMethod("compareObjectEQ", isEq(arg(0), arg(1)))
 				.withMethod("compareObjectNE", isNe(arg(0), arg(1)))
-=======
-				.withMethod("compareObjectLE", cmp(CompareOperation.LE, arg(0), arg(1)))
-				.withMethod("comparePrimitiveLE", cmp(CompareOperation.LE, arg(0), arg(1)))
-				.withMethod("compareObjectEQ", cmp(CompareOperation.EQ, arg(0), arg(1)))
-				.withMethod("compareObjectNE", cmp(CompareOperation.NE, arg(0), arg(1)))
-				.withMethod("compareInterfaceEQ", cmp(CompareOperation.EQ, arg(0), arg(1)))
-				.withMethod("compareInterfaceNE", cmp(CompareOperation.NE, arg(0), arg(1)))
-				.withMethod("compareInterfaceGE", cmp(CompareOperation.GE, arg(0), arg(1)))
->>>>>>> ab9f6128
+				.withMethod("compareInterfaceEQ", isEq(arg(0), arg(1)))
+				.withMethod("compareInterfaceNE", isNe(arg(0), arg(1)))
+				.withMethod("compareInterfaceGE", isGe(arg(0), arg(1)))
 				.defineClass(CLASS_LOADER);
 
 		TestCompare testCompare = test1.getDeclaredConstructor().newInstance();
@@ -714,7 +707,7 @@
 	@org.junit.Test
 	public void testComparatorInterface() {
 		Comparator<InterfaceHolder> generatedComparator = ClassBuilder.create(Comparator.class)
-				.withMethod("compare", ExpressionComparator.create()
+				.withMethod("compare", ExpressionCompare.create()
 						.with(leftProperty(InterfaceHolder.class, "interface1"), rightProperty(InterfaceHolder.class, "interface1"), true)
 						.with(leftProperty(InterfaceHolder.class, "interface2"), rightProperty(InterfaceHolder.class, "interface2"), false))
 				.defineClassAndCreateInstance(CLASS_LOADER);
@@ -875,7 +868,6 @@
 				.withMethod("getTestInterface", value(value))
 				.withMethod("toString",
 						ExpressionToString.create()
-								.withQuotes("{", "}", ", ")
 								.with(call(self(), "getTestInterface")))
 				.defineClassAndCreateInstance(CLASS_LOADER);
 
