/*
 * Copyright (C) 2020 ActiveJ LLC.
 *
 * Licensed under the Apache License, Version 2.0 (the "License");
 * you may not use this file except in compliance with the License.
 * You may obtain a copy of the License at
 *
 * http://www.apache.org/licenses/LICENSE-2.0
 *
 * Unless required by applicable law or agreed to in writing, software
 * distributed under the License is distributed on an "AS IS" BASIS,
 * WITHOUT WARRANTIES OR CONDITIONS OF ANY KIND, either express or implied.
 * See the License for the specific language governing permissions and
 * limitations under the License.
 */

package io.activej.serializer.impl;

import io.activej.codegen.expression.Expression;
import io.activej.codegen.expression.Variable;
import io.activej.serializer.AbstractSerializerDef;
import io.activej.serializer.CompatibilityLevel;
import io.activej.serializer.SerializerDef;
import org.jetbrains.annotations.NotNull;

import java.util.HashMap;
import java.util.IdentityHashMap;
import java.util.Map;
import java.util.function.UnaryOperator;

import static io.activej.codegen.expression.Expressions.*;
import static io.activej.serializer.impl.SerializerExpressions.*;

public final class SerializerDefReference extends AbstractSerializerDef implements SerializerDef {
	@SuppressWarnings("unused")
	public static final ThreadLocal<IdentityHashMap<Object, Integer>> MAP_ENCODE = ThreadLocal.withInitial(IdentityHashMap::new);
	@SuppressWarnings("unused")
	public static final ThreadLocal<HashMap<Integer, Object>> MAP_DECODE = ThreadLocal.withInitial(HashMap::new);

	private final SerializerDef serializer;

	public SerializerDefReference(@NotNull SerializerDef serializer) {
		this.serializer = serializer;
	}

	@Override
	public void accept(Visitor visitor) {
		visitor.visit(serializer);
	}

	@Override
	public boolean isInline(int version, CompatibilityLevel compatibilityLevel) {
		return false;
	}

	@Override
	public Class<?> getEncodeType() {
		return serializer.getEncodeType();
	}

	@Override
	public Map<Object, Expression> getEncoderInitializer() {
		return clearMap(encodeMap());
	}

	@Override
	public Map<Object, Expression> getEncoderFinalizer() {
<<<<<<< HEAD
		return Map.of(SerializerDefReference.class,
				call(cast(call(staticField(SerializerDefReference.class, "MAP_ENCODE"), "get"), IdentityHashMap.class), "clear"));
=======
		return clearMap(encodeMap());
	}

	@Override
	public Map<Object, Expression> getDecoderInitializer() {
		return clearMap(decodeMap());
>>>>>>> 9899253a
	}

	@Override
	public Map<Object, Expression> getDecoderFinalizer() {
<<<<<<< HEAD
		return Map.of(SerializerDefReference.class,
				call(cast(call(staticField(SerializerDefReference.class, "MAP_DECODE"), "get"), HashMap.class), "clear"));
=======
		return clearMap(decodeMap());
>>>>>>> 9899253a
	}

	@Override
	public Expression encoder(StaticEncoders staticEncoders, Expression buf, Variable pos, Expression value, int version, CompatibilityLevel compatibilityLevel) {
		return let(encodeMap(),
				map -> let(call(map, "get", value),
						index -> ifNull(index,
								sequence(
										call(map, "put", value, cast(add(call(map, "size"), value(1)), Integer.class)),
										writeByte(buf, pos, value((byte) 0)),
										serializer.defineEncoder(staticEncoders, buf, pos, value, version, compatibilityLevel)
								),
								writeVarInt(buf, pos, cast(index, Integer.class)))));
	}

	@Override
	public Expression decoder(StaticDecoders staticDecoders, Expression in, int version, CompatibilityLevel compatibilityLevel) {
		return let(decodeMap(),
				map -> let(readVarInt(in),
						index -> {
							UnaryOperator<Expression> instanceInitializer = instance -> call(map, "put", cast(add(call(map, "size"), value(1)), Integer.class), instance);
							return ifEq(index, value(0),
									serializer instanceof SerializerDefClass ?
											((SerializerDefClass) serializer).decoder(staticDecoders, in, version, compatibilityLevel, instanceInitializer) :
											let(serializer.decoder(staticDecoders, in, version, compatibilityLevel),
													item -> sequence(
															instanceInitializer.apply(item),
															item)),
									cast(call(map, "get", cast(index, Integer.class)), serializer.getDecodeType()));
						}));
	}

	private static Expression encodeMap() {
		return cast(call(staticField(SerializerDefReference.class, "MAP_ENCODE"), "get"), Map.class);
	}

	private static Expression decodeMap() {
		return cast(call(staticField(SerializerDefReference.class, "MAP_DECODE"), "get"), Map.class);
	}

	private static Map<Object, Expression> clearMap(Expression map) {
		return singletonMap(SerializerDefReference.class, call(map, "clear"));
	}
}<|MERGE_RESOLUTION|>--- conflicted
+++ resolved
@@ -65,27 +65,17 @@
 
 	@Override
 	public Map<Object, Expression> getEncoderFinalizer() {
-<<<<<<< HEAD
-		return Map.of(SerializerDefReference.class,
-				call(cast(call(staticField(SerializerDefReference.class, "MAP_ENCODE"), "get"), IdentityHashMap.class), "clear"));
-=======
 		return clearMap(encodeMap());
 	}
 
 	@Override
 	public Map<Object, Expression> getDecoderInitializer() {
 		return clearMap(decodeMap());
->>>>>>> 9899253a
 	}
 
 	@Override
 	public Map<Object, Expression> getDecoderFinalizer() {
-<<<<<<< HEAD
-		return Map.of(SerializerDefReference.class,
-				call(cast(call(staticField(SerializerDefReference.class, "MAP_DECODE"), "get"), HashMap.class), "clear"));
-=======
 		return clearMap(decodeMap());
->>>>>>> 9899253a
 	}
 
 	@Override
@@ -127,6 +117,6 @@
 	}
 
 	private static Map<Object, Expression> clearMap(Expression map) {
-		return singletonMap(SerializerDefReference.class, call(map, "clear"));
+		return Map.of(SerializerDefReference.class, call(map, "clear"));
 	}
 }