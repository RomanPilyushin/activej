--- conflicted
+++ resolved
@@ -1,11 +1,5 @@
 package io.activej.serializer;
 
-<<<<<<< HEAD
-import io.activej.codegen.expression.Expression;
-
-import java.util.Map;
-=======
->>>>>>> ab9f6128
 import java.util.Set;
 
 public abstract class AbstractSerializerDef implements SerializerDef {
@@ -28,26 +22,4 @@
 		return getEncodeType();
 	}
 
-<<<<<<< HEAD
-	@Override
-	public Map<Object, Expression> getEncoderInitializer() {
-		return Map.of();
-	}
-
-	@Override
-	public Map<Object, Expression> getDecoderInitializer() {
-		return Map.of();
-	}
-
-	@Override
-	public Map<Object, Expression> getEncoderFinalizer() {
-		return Map.of();
-	}
-
-	@Override
-	public Map<Object, Expression> getDecoderFinalizer() {
-		return Map.of();
-	}
-=======
->>>>>>> ab9f6128
 }