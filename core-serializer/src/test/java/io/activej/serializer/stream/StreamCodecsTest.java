package io.activej.serializer.stream;

import io.activej.serializer.stream.StreamCodecs.SubtypeBuilder;
import org.junit.experimental.theories.DataPoints;
import org.junit.experimental.theories.FromDataPoints;
import org.junit.experimental.theories.Theories;
import org.junit.experimental.theories.Theory;
import org.junit.runner.RunWith;

import java.io.ByteArrayInputStream;
import java.io.ByteArrayOutputStream;
import java.io.IOException;
<<<<<<< HEAD
import java.util.LinkedHashMap;
import java.util.List;
=======
import java.util.*;
import java.util.concurrent.ThreadLocalRandom;
>>>>>>> 9899253a

import static org.junit.Assert.assertArrayEquals;
import static org.junit.Assert.assertEquals;
import static org.junit.Assume.assumeTrue;

@RunWith(Theories.class)
public class StreamCodecsTest {

	@DataPoints("bufferSizes")
	public static int[] BUFFER_SIZES = new int[]{1, 2, 3, 5, 10, 100, StreamOutput.DEFAULT_BUFFER_SIZE, 2 * StreamOutput.DEFAULT_BUFFER_SIZE};

	@DataPoints("containerSizes")
	public static int[] CONTAINER_SIZES = new int[]{1, 2, 3, 5, 10, 1_000, 1_000_000};

	@Theory
	public void ofString(@FromDataPoints("bufferSizes") int readBufferSize, @FromDataPoints("bufferSizes") int writeBufferSize) {
		StreamCodec<String> codec = StreamCodecs.ofString();
		String string = "test";
		String result = doTest(codec, string, readBufferSize, writeBufferSize);

		assertEquals(string, result);
	}

	@Theory
	public void ofArray(@FromDataPoints("bufferSizes") int readBufferSize, @FromDataPoints("bufferSizes") int writeBufferSize,
			@FromDataPoints("containerSizes") int arraySize) {
		assumeTrue((arraySize != 1_000_000 || readBufferSize >= 100) && writeBufferSize >= 100);

		StreamCodec<String[]> codec = StreamCodecs.ofArray(StreamCodecs.ofString(), String[]::new);
		String[] strings = new String[arraySize];
		for (int i = 0; i < arraySize; i++) {
			strings[i] = String.valueOf(i);
		}
		String[] result = doTest(codec, strings, readBufferSize, writeBufferSize);

		assertArrayEquals(strings, result);
	}

<<<<<<< HEAD
	@Test
	public void ofHeterogeneousArray() {
		StreamCodec<Object[]> codec = StreamCodecs.ofArray(value -> switch (value % 3) {
			case 0 -> StreamCodecs.ofInt();
			case 1 -> StreamCodecs.ofString();
			case 2 -> StreamCodecs.ofBoolean();
			default -> throw new AssertionError();
=======
	@Theory
	public void ofArrayWithAdditionalData(@FromDataPoints("bufferSizes") int readBufferSize, @FromDataPoints("bufferSizes") int writeBufferSize,
			@FromDataPoints("containerSizes") int arraySize) {
		assumeTrue((arraySize != 1_000_000 || readBufferSize > 100) && writeBufferSize > 100);

		StreamCodec<String[]> codec = StreamCodecs.ofArray(StreamCodecs.ofString(), String[]::new);
		String[] strings = new String[arraySize];
		for (int i = 0; i < arraySize; i++) {
			strings[i] = String.valueOf(i);
		}
		String[] result = doTestWithAdditionalData(codec, strings, readBufferSize, writeBufferSize, 100, 100);

		assertArrayEquals(strings, result);
	}

	@Theory
	public void ofHeterogeneousArray(@FromDataPoints("bufferSizes") int readBufferSize, @FromDataPoints("bufferSizes") int writeBufferSize) {
		StreamCodec<Object[]> codec = StreamCodecs.ofArray(value -> {
			switch (value % 3) {
				case 0:
					return StreamCodecs.ofInt();
				case 1:
					return StreamCodecs.ofString();
				case 2:
					return StreamCodecs.ofBoolean();
				default:
					throw new AssertionError();
			}
>>>>>>> 9899253a
		}, Object[]::new);
		Object[] objects = {0, "x", true, 12, "y", false, 34, "11241"};
		Object[] result = doTest(codec, objects, readBufferSize, writeBufferSize);

		assertArrayEquals(objects, result);
	}

	@Theory
	public void ofList(@FromDataPoints("bufferSizes") int readBufferSize, @FromDataPoints("bufferSizes") int writeBufferSize,
			@FromDataPoints("containerSizes") int listSize) {
		assumeTrue((listSize != 1_000_000 || readBufferSize >= 100) && writeBufferSize >= 100);

		StreamCodec<List<String>> codec = StreamCodecs.ofList(StreamCodecs.ofString());
<<<<<<< HEAD
		List<String> strings = List.of("a", "b", "c");
		List<String> result = doTest(codec, strings);
=======
		List<String> strings = new ArrayList<>(listSize);
		for (int i = 0; i < listSize; i++) {
			strings.add(String.valueOf(i));
		}
		List<String> result = doTest(codec, strings, readBufferSize, writeBufferSize);
>>>>>>> 9899253a

		assertEquals(strings, result);
	}

<<<<<<< HEAD
	@Test
	public void ofHeterogeneousList() {
		StreamCodec<List<Object>> codec = StreamCodecs.ofList(value -> switch (value % 3) {
			case 0 -> StreamCodecs.ofInt();
			case 1 -> StreamCodecs.ofString();
			case 2 -> StreamCodecs.ofBoolean();
			default -> throw new AssertionError();
		});
		List<Object> objects = List.of(0, "x", true, 12, "y", false, 34, "11241");
		List<Object> result = doTest(codec, objects);
=======
	@Theory
	public void ofHeterogeneousList(@FromDataPoints("bufferSizes") int readBufferSize, @FromDataPoints("bufferSizes") int writeBufferSize) {
		StreamCodec<List<Object>> codec = StreamCodecs.ofList(value -> {
			switch (value % 3) {
				case 0:
					return StreamCodecs.ofInt();
				case 1:
					return StreamCodecs.ofString();
				case 2:
					return StreamCodecs.ofBoolean();
				default:
					throw new AssertionError();
			}
		});
		List<Object> objects = Arrays.asList(0, "x", true, 12, "y", false, 34, "11241");
		List<Object> result = doTest(codec, objects, readBufferSize, writeBufferSize);
>>>>>>> 9899253a

		assertEquals(objects, result);
	}

	@Theory
	public void ofSubtypeBuilder(@FromDataPoints("bufferSizes") int readBufferSize, @FromDataPoints("bufferSizes") int writeBufferSize) {
		SubtypeBuilder<Number> subtypeBuilder = new SubtypeBuilder<>();
		subtypeBuilder
				.add(Integer.class, StreamCodecs.ofInt())
				.add(Long.class, StreamCodecs.ofLong())
				.add(Float.class, StreamCodecs.ofFloat())
				.add(Byte.class, StreamCodecs.ofByte());

		StreamCodec<Number> codec = subtypeBuilder.build();

		byte b = Byte.MAX_VALUE;
		byte bResult = (byte) doTest(codec, b, readBufferSize, writeBufferSize);
		assertEquals(b, bResult);

		int i = Integer.MIN_VALUE;
		int iResult = (int) doTest(codec, i, readBufferSize, writeBufferSize);
		assertEquals(i, iResult);

		long l = Long.MAX_VALUE;
		long lResult = (long) doTest(codec, l, readBufferSize, writeBufferSize);
		assertEquals(l, lResult);

		float f = Float.MIN_VALUE;
		float fResult = (float) doTest(codec, f, readBufferSize, writeBufferSize);
		assertEquals(f, fResult, 1e-10);
	}

	@Theory
	public void ofSubtypeMap(@FromDataPoints("bufferSizes") int readBufferSize, @FromDataPoints("bufferSizes") int writeBufferSize) {
		LinkedHashMap<Class<? extends Number>, StreamCodec<? extends Number>> map = new LinkedHashMap<>();
		map.put(Integer.class, StreamCodecs.ofInt());
		map.put(Long.class, StreamCodecs.ofLong());
		map.put(Float.class, StreamCodecs.ofFloat());
		map.put(Byte.class, StreamCodecs.ofByte());

		StreamCodec<Number> codec = StreamCodecs.ofSubtype(map);

		byte b = Byte.MAX_VALUE;
		byte bResult = (byte) doTest(codec, b, readBufferSize, writeBufferSize);
		assertEquals(b, bResult);

		int i = Integer.MIN_VALUE;
		int iResult = (int) doTest(codec, i, readBufferSize, writeBufferSize);
		assertEquals(i, iResult);

		long l = Long.MAX_VALUE;
		long lResult = (long) doTest(codec, l, readBufferSize, writeBufferSize);
		assertEquals(l, lResult);

		float f = Float.MIN_VALUE;
		float fResult = (float) doTest(codec, f, readBufferSize, writeBufferSize);
		assertEquals(f, fResult, 1e-10);
	}

	@Theory
	public void ofVarIntArrayList(@FromDataPoints("bufferSizes") int readBufferSize, @FromDataPoints("bufferSizes") int writeBufferSize) {
		StreamCodec<List<int[]>> codec = StreamCodecs.ofList(StreamCodecs.ofVarIntArray());
		List<int[]> expected = List.of(
				new int[]{-1, -2, -3},
				new int[]{1, 2, 3},
				new int[]{-1, 0, 1},
				new int[]{Integer.MIN_VALUE, Integer.MAX_VALUE}
		);
		List<int[]> result = doTest(codec, expected, readBufferSize, writeBufferSize);

		assertEquals(expected.size(), result.size());

		for (int i = 0; i < expected.size(); i++) {
			assertArrayEquals(expected.get(i), result.get(i));
		}
	}

	@Theory
	public void ofVarLongArrayList(@FromDataPoints("bufferSizes") int readBufferSize, @FromDataPoints("bufferSizes") int writeBufferSize) {
		StreamCodec<List<long[]>> codec = StreamCodecs.ofList(StreamCodecs.ofVarLongArray());
		List<long[]> expected = List.of(
				new long[]{-1, -2, -3},
				new long[]{1, 2, 3},
				new long[]{-1, 0, 1},
				new long[]{Long.MIN_VALUE, Long.MAX_VALUE}
		);
		List<long[]> result = doTest(codec, expected, readBufferSize, writeBufferSize);

		assertEquals(expected.size(), result.size());

		for (int i = 0; i < expected.size(); i++) {
			assertArrayEquals(expected.get(i), result.get(i));
		}
	}

	@Theory
	public void ofIntArray(@FromDataPoints("bufferSizes") int readBufferSize, @FromDataPoints("bufferSizes") int writeBufferSize,
			@FromDataPoints("containerSizes") int arraySize) {
		assumeTrue((arraySize != 1_000_000 || readBufferSize >= 100) && writeBufferSize >= 100);

		StreamCodec<int[]> codec = StreamCodecs.ofIntArray();
		int[] ints = new int[arraySize];
		Random random = ThreadLocalRandom.current();
		for (int i = 0; i < ints.length; i++) {
			ints[i] = random.nextInt();
		}

		int[] result = doTest(codec, ints, readBufferSize, writeBufferSize);

		assertArrayEquals(ints, result);
	}

	@Theory
	public void ofIntArrayWithAdditionalData(@FromDataPoints("bufferSizes") int readBufferSize, @FromDataPoints("bufferSizes") int writeBufferSize,
			@FromDataPoints("containerSizes") int arraySize) {
		assumeTrue((arraySize != 1_000_000 || readBufferSize > 100) && writeBufferSize > 100);

		StreamCodec<int[]> codec = StreamCodecs.ofIntArray();
		int[] ints = new int[arraySize];
		Random random = ThreadLocalRandom.current();
		for (int i = 0; i < ints.length; i++) {
			ints[i] = random.nextInt();
		}

		int[] result = doTestWithAdditionalData(codec, ints, readBufferSize, writeBufferSize, 4, 4);

		assertArrayEquals(ints, result);
	}

	@Theory
	public void ofByteArray(@FromDataPoints("bufferSizes") int readBufferSize, @FromDataPoints("bufferSizes") int writeBufferSize,
			@FromDataPoints("containerSizes") int arraySize) {
		assumeTrue((arraySize != 1_000_000 || readBufferSize >= 100) && writeBufferSize >= 100);

		StreamCodec<byte[]> codec = StreamCodecs.ofByteArray();
		byte[] bytes = new byte[arraySize];
		Random random = ThreadLocalRandom.current();
		random.nextBytes(bytes);

		byte[] result = doTest(codec, bytes, readBufferSize, writeBufferSize);

		assertArrayEquals(bytes, result);
	}

	@Theory
	public void ofByteArrayWithAdditionalData(@FromDataPoints("bufferSizes") int readBufferSize, @FromDataPoints("bufferSizes") int writeBufferSize,
			@FromDataPoints("containerSizes") int arraySize) {
		assumeTrue((arraySize != 1_000_000 || readBufferSize >= 100) && writeBufferSize >= 100);

		StreamCodec<byte[]> codec = StreamCodecs.ofByteArray();
		byte[] bytes = new byte[arraySize];
		Random random = ThreadLocalRandom.current();
		random.nextBytes(bytes);

		byte[] result = doTestWithAdditionalData(codec, bytes, readBufferSize, writeBufferSize, 4, 4);

		assertArrayEquals(bytes, result);
	}

	@Theory
	public void ofVarIntArray(@FromDataPoints("bufferSizes") int readBufferSize, @FromDataPoints("bufferSizes") int writeBufferSize,
			@FromDataPoints("containerSizes") int arraySize) {
		assumeTrue((arraySize != 1_000_000 || readBufferSize >= 100) && writeBufferSize >= 100);

		StreamCodec<int[]> codec = StreamCodecs.ofVarIntArray();
		int[] ints = new int[arraySize];
		Random random = ThreadLocalRandom.current();
		for (int i = 0; i < ints.length; i++) {
			ints[i] = random.nextInt();
		}

		int[] result = doTest(codec, ints, readBufferSize, writeBufferSize);

		assertArrayEquals(ints, result);
	}

	@Theory
	public void ofVarIntArrayWithAdditionalData(@FromDataPoints("bufferSizes") int readBufferSize, @FromDataPoints("bufferSizes") int writeBufferSize,
			@FromDataPoints("containerSizes") int arraySize) {
		assumeTrue((arraySize != 1_000_000 || readBufferSize >= 100) && writeBufferSize >= 100);

		StreamCodec<int[]> codec = StreamCodecs.ofVarIntArray();
		int[] ints = new int[arraySize];
		Random random = ThreadLocalRandom.current();
		for (int i = 0; i < ints.length; i++) {
			ints[i] = random.nextInt();
		}

		int[] result = doTestWithAdditionalData(codec, ints, readBufferSize, writeBufferSize, 5, 5);

		assertArrayEquals(ints, result);
	}

	@Theory
	public void ofVarLongArray(@FromDataPoints("bufferSizes") int readBufferSize, @FromDataPoints("bufferSizes") int writeBufferSize,
			@FromDataPoints("containerSizes") int arraySize) {
		assumeTrue((arraySize != 1_000_000 || readBufferSize >= 100) && writeBufferSize >= 100);

		StreamCodec<long[]> codec = StreamCodecs.ofVarLongArray();
		long[] longs = new long[arraySize];
		Random random = ThreadLocalRandom.current();
		for (int i = 0; i < longs.length; i++) {
			longs[i] = random.nextLong();
		}

		long[] result = doTest(codec, longs, readBufferSize, writeBufferSize);

		assertArrayEquals(longs, result);
	}

	@Theory
	public void ofVarLongArrayWithAdditionalData(@FromDataPoints("bufferSizes") int readBufferSize, @FromDataPoints("bufferSizes") int writeBufferSize,
			@FromDataPoints("containerSizes") int arraySize) {
		assumeTrue((arraySize != 1_000_000 || readBufferSize >= 100) && writeBufferSize >= 100);

		StreamCodec<long[]> codec = StreamCodecs.ofVarLongArray();
		long[] longs = new long[arraySize];
		Random random = ThreadLocalRandom.current();
		for (int i = 0; i < longs.length; i++) {
			longs[i] = random.nextLong();
		}

		long[] result = doTestWithAdditionalData(codec, longs, readBufferSize, writeBufferSize, 10, 10);

		assertArrayEquals(longs, result);
	}

	private <T> T doTest(StreamCodec<T> codec, T value, int readBufferSize, int writeBufferSize) {
		ByteArrayOutputStream baos = new ByteArrayOutputStream();
		try (StreamOutput output = StreamOutput.create(baos, writeBufferSize)) {
			codec.encode(output, value);
		} catch (IOException e) {
			throw new AssertionError(e);
		}

		ByteArrayInputStream bais = new ByteArrayInputStream(baos.toByteArray());
		try (StreamInput input = StreamInput.create(bais, readBufferSize)) {
			return codec.decode(input);
		} catch (IOException e) {
			throw new AssertionError(e);
		}
	}

	private <T> T doTestWithAdditionalData(StreamCodec<T> codec, T value, int readBufferSize, int writeBufferSize,
			int additionalDataBefore, int additionalDataAfter) {
		StreamCodec<T> codecWithAdditionalData = new StreamCodecWithAdditionalData<>(codec, additionalDataBefore, additionalDataAfter);
		return doTest(codecWithAdditionalData, value, readBufferSize, writeBufferSize);
	}

	private static class StreamCodecWithAdditionalData<T> implements StreamCodec<T> {
		private final StreamCodec<T> codec;
		private final int additionalDataBefore;
		private final int additionalDataAfter;

		public StreamCodecWithAdditionalData(StreamCodec<T> codec, int additionalDataBefore, int additionalDataAfter) {
			this.codec = codec;
			this.additionalDataBefore = additionalDataBefore;
			this.additionalDataAfter = additionalDataAfter;
		}

		@Override
		public void encode(StreamOutput output, T item) throws IOException {
			for (int i = 0; i < additionalDataBefore; i++) {
				output.writeByte((byte) 1);
			}
			codec.encode(output, item);
			for (int i = 0; i < additionalDataAfter; i++) {
				output.writeByte((byte) 1);
			}
		}

		@Override
		public T decode(StreamInput input) throws IOException {
			for (int i = 0; i < additionalDataBefore; i++) {
				byte b = input.readByte();
				assertEquals(1, b);
			}
			T decoded = codec.decode(input);
			for (int i = 0; i < additionalDataAfter; i++) {
				byte b = input.readByte();
				assertEquals(1, b);
			}
			return decoded;
		}
	}
}<|MERGE_RESOLUTION|>--- conflicted
+++ resolved
@@ -10,13 +10,10 @@
 import java.io.ByteArrayInputStream;
 import java.io.ByteArrayOutputStream;
 import java.io.IOException;
-<<<<<<< HEAD
 import java.util.LinkedHashMap;
 import java.util.List;
-=======
 import java.util.*;
 import java.util.concurrent.ThreadLocalRandom;
->>>>>>> 9899253a
 
 import static org.junit.Assert.assertArrayEquals;
 import static org.junit.Assert.assertEquals;
@@ -55,44 +52,28 @@
 		assertArrayEquals(strings, result);
 	}
 
-<<<<<<< HEAD
-	@Test
-	public void ofHeterogeneousArray() {
+	@Theory
+	public void ofArrayWithAdditionalData(@FromDataPoints("bufferSizes") int readBufferSize, @FromDataPoints("bufferSizes") int writeBufferSize,
+			@FromDataPoints("containerSizes") int arraySize) {
+		assumeTrue((arraySize != 1_000_000 || readBufferSize > 100) && writeBufferSize > 100);
+
+		StreamCodec<String[]> codec = StreamCodecs.ofArray(StreamCodecs.ofString(), String[]::new);
+		String[] strings = new String[arraySize];
+		for (int i = 0; i < arraySize; i++) {
+			strings[i] = String.valueOf(i);
+		}
+		String[] result = doTestWithAdditionalData(codec, strings, readBufferSize, writeBufferSize, 100, 100);
+
+		assertArrayEquals(strings, result);
+	}
+
+	@Theory
+	public void ofHeterogeneousArray(@FromDataPoints("bufferSizes") int readBufferSize, @FromDataPoints("bufferSizes") int writeBufferSize) {
 		StreamCodec<Object[]> codec = StreamCodecs.ofArray(value -> switch (value % 3) {
 			case 0 -> StreamCodecs.ofInt();
 			case 1 -> StreamCodecs.ofString();
 			case 2 -> StreamCodecs.ofBoolean();
 			default -> throw new AssertionError();
-=======
-	@Theory
-	public void ofArrayWithAdditionalData(@FromDataPoints("bufferSizes") int readBufferSize, @FromDataPoints("bufferSizes") int writeBufferSize,
-			@FromDataPoints("containerSizes") int arraySize) {
-		assumeTrue((arraySize != 1_000_000 || readBufferSize > 100) && writeBufferSize > 100);
-
-		StreamCodec<String[]> codec = StreamCodecs.ofArray(StreamCodecs.ofString(), String[]::new);
-		String[] strings = new String[arraySize];
-		for (int i = 0; i < arraySize; i++) {
-			strings[i] = String.valueOf(i);
-		}
-		String[] result = doTestWithAdditionalData(codec, strings, readBufferSize, writeBufferSize, 100, 100);
-
-		assertArrayEquals(strings, result);
-	}
-
-	@Theory
-	public void ofHeterogeneousArray(@FromDataPoints("bufferSizes") int readBufferSize, @FromDataPoints("bufferSizes") int writeBufferSize) {
-		StreamCodec<Object[]> codec = StreamCodecs.ofArray(value -> {
-			switch (value % 3) {
-				case 0:
-					return StreamCodecs.ofInt();
-				case 1:
-					return StreamCodecs.ofString();
-				case 2:
-					return StreamCodecs.ofBoolean();
-				default:
-					throw new AssertionError();
-			}
->>>>>>> 9899253a
 		}, Object[]::new);
 		Object[] objects = {0, "x", true, 12, "y", false, 34, "11241"};
 		Object[] result = doTest(codec, objects, readBufferSize, writeBufferSize);
@@ -106,23 +87,17 @@
 		assumeTrue((listSize != 1_000_000 || readBufferSize >= 100) && writeBufferSize >= 100);
 
 		StreamCodec<List<String>> codec = StreamCodecs.ofList(StreamCodecs.ofString());
-<<<<<<< HEAD
-		List<String> strings = List.of("a", "b", "c");
-		List<String> result = doTest(codec, strings);
-=======
 		List<String> strings = new ArrayList<>(listSize);
 		for (int i = 0; i < listSize; i++) {
 			strings.add(String.valueOf(i));
 		}
 		List<String> result = doTest(codec, strings, readBufferSize, writeBufferSize);
->>>>>>> 9899253a
 
 		assertEquals(strings, result);
 	}
 
-<<<<<<< HEAD
-	@Test
-	public void ofHeterogeneousList() {
+	@Theory
+	public void ofHeterogeneousList(@FromDataPoints("bufferSizes") int readBufferSize, @FromDataPoints("bufferSizes") int writeBufferSize) {
 		StreamCodec<List<Object>> codec = StreamCodecs.ofList(value -> switch (value % 3) {
 			case 0 -> StreamCodecs.ofInt();
 			case 1 -> StreamCodecs.ofString();
@@ -130,25 +105,7 @@
 			default -> throw new AssertionError();
 		});
 		List<Object> objects = List.of(0, "x", true, 12, "y", false, 34, "11241");
-		List<Object> result = doTest(codec, objects);
-=======
-	@Theory
-	public void ofHeterogeneousList(@FromDataPoints("bufferSizes") int readBufferSize, @FromDataPoints("bufferSizes") int writeBufferSize) {
-		StreamCodec<List<Object>> codec = StreamCodecs.ofList(value -> {
-			switch (value % 3) {
-				case 0:
-					return StreamCodecs.ofInt();
-				case 1:
-					return StreamCodecs.ofString();
-				case 2:
-					return StreamCodecs.ofBoolean();
-				default:
-					throw new AssertionError();
-			}
-		});
-		List<Object> objects = Arrays.asList(0, "x", true, 12, "y", false, 34, "11241");
 		List<Object> result = doTest(codec, objects, readBufferSize, writeBufferSize);
->>>>>>> 9899253a
 
 		assertEquals(objects, result);
 	}
