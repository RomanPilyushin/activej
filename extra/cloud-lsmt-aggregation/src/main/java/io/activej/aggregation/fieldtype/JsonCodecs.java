/*
 * Copyright (C) 2020 ActiveJ LLC.
 *
 * Licensed under the Apache License, Version 2.0 (the "License");
 * you may not use this file except in compliance with the License.
 * You may obtain a copy of the License at
 *
 * http://www.apache.org/licenses/LICENSE-2.0
 *
 * Unless required by applicable law or agreed to in writing, software
 * distributed under the License is distributed on an "AS IS" BASIS,
 * WITHOUT WARRANTIES OR CONDITIONS OF ANY KIND, either express or implied.
 * See the License for the specific language governing permissions and
 * limitations under the License.
 */

package io.activej.aggregation.fieldtype;

import com.dslplatform.json.BoolConverter;
import com.dslplatform.json.JsonReader;
import com.dslplatform.json.JsonWriter;
import com.dslplatform.json.NumberConverter;
import io.activej.aggregation.util.JsonCodec;
import io.activej.common.annotation.StaticFactories;

import java.io.IOException;
import java.time.LocalDate;
import java.time.format.DateTimeParseException;
import java.util.Set;

@SuppressWarnings("ConstantConditions")
<<<<<<< HEAD
@StaticFactories(JsonCodec.class)
public class JsonCodecs {
	private static final JsonCodec<String> STRING_CODEC = JsonCodec.of(JsonReader::readString, JsonWriter::writeString);
	private static final JsonCodec<Short> SHORT_CODEC = JsonCodec.of(NumberConverter::deserializeShort, (writer, value) -> NumberConverter.serialize(value, writer));
	private static final JsonCodec<Integer> INTEGER_CODEC = JsonCodec.of(NumberConverter::deserializeInt, (writer, value) -> NumberConverter.serialize(value, writer));
	private static final JsonCodec<Long> LONG_CODEC = JsonCodec.of(NumberConverter::deserializeLong, (writer, value) -> NumberConverter.serialize(value, writer));
	private static final JsonCodec<Float> FLOAT_CODEC = JsonCodec.of(NumberConverter::deserializeFloat, (writer, value) -> NumberConverter.serialize(value, writer));
	private static final JsonCodec<Double> DOUBLE_CODEC = JsonCodec.of(NumberConverter::deserializeDouble, (writer, value) -> NumberConverter.serialize(value, writer));
	private static final JsonCodec<Boolean> BOOLEAN_CODEC = JsonCodec.of(BoolConverter::deserialize, (writer, value) -> BoolConverter.serialize(value, writer));

	private static final JsonCodec<Byte> BYTE_CODEC = JsonCodec.of(
		reader -> {
			int result = NumberConverter.deserializeInt(reader);
			if (result >= 0 && result <= 255) {
				return (byte) result;
			}
			throw reader.newParseError("Read an int not in range [0, 255] while trying to read a byte");
		},
		(writer, value) -> NumberConverter.serialize(value & 0xFF, writer));

	private static final JsonCodec<Character> CHARACTER_CODEC = JsonCodec.of(
		reader -> {
			String string = reader.readString();
			if (string.length() == 1) {
				return string.charAt(0);
			}
			throw reader.newParseError("Read a string with length != 1 while trying to read a character");

		},
		(writer, value) -> writer.writeString(value.toString()));

	private static final JsonCodec<LocalDate> LOCAL_DATE_CODEC = JsonCodec.of(
		reader -> {
			try {
				return LocalDate.parse(reader.readString());
			} catch (DateTimeParseException e) {
				throw reader.newParseError(e.getMessage());
			}
		}, (writer, value) -> writer.writeString(value.toString())
	);

	public static JsonCodec<Byte> ofByte() {
		return BYTE_CODEC;
	}

	public static JsonCodec<Short> ofShort() {
		return SHORT_CODEC;
	}

	public static JsonCodec<Integer> ofInteger() {
		return INTEGER_CODEC;
	}

	public static JsonCodec<Long> ofLong() {
		return LONG_CODEC;
	}

	public static JsonCodec<Float> ofFloat() {
		return FLOAT_CODEC;
	}

	public static JsonCodec<Double> ofDouble() {
		return DOUBLE_CODEC;
	}

	public static JsonCodec<Boolean> ofBoolean() {
		return BOOLEAN_CODEC;
	}

	public static JsonCodec<Character> ofCharacter() {
		return CHARACTER_CODEC;
	}

	public static JsonCodec<String> ofString() {
		return STRING_CODEC;
	}

	public static JsonCodec<LocalDate> ofLocalDate() {
		return LOCAL_DATE_CODEC;
	}

	@SuppressWarnings("NullableProblems")
	public static <T> JsonCodec<Set<T>> ofSet(JsonCodec<T> codec) {
		return new JsonCodec<>() {
=======
public class JsonCodecs {
	public static final JsonCodec<String> STRING_CODEC = JsonCodec.of(JsonReader::readString, JsonWriter::writeString);
	public static final JsonCodec<Short> SHORT_CODEC = JsonCodec.of(NumberConverter::deserializeShort, (writer, value) -> NumberConverter.serialize(value, writer));
	public static final JsonCodec<Integer> INTEGER_CODEC = JsonCodec.of(NumberConverter::deserializeInt, (writer, value) -> NumberConverter.serialize(value, writer));
	public static final JsonCodec<Long> LONG_CODEC = JsonCodec.of(NumberConverter::deserializeLong, (writer, value) -> NumberConverter.serialize(value, writer));
	public static final JsonCodec<Float> FLOAT_CODEC = JsonCodec.of(NumberConverter::deserializeFloat, (writer, value) -> NumberConverter.serialize(value, writer));
	public static final JsonCodec<Double> DOUBLE_CODEC = JsonCodec.of(NumberConverter::deserializeDouble, (writer, value) -> NumberConverter.serialize(value, writer));
	public static final JsonCodec<Boolean> BOOLEAN_CODEC = JsonCodec.of(BoolConverter::deserialize, (writer, value) -> BoolConverter.serialize(value, writer));

	public static final JsonCodec<Byte> BYTE_CODEC = JsonCodec.of(
			reader -> {
				int result = NumberConverter.deserializeInt(reader);
				if (result >= 0 && result <= 255) {
					return (byte) result;
				}
				throw reader.newParseError("Read an int not in range [0, 255] while trying to read a byte");
			},
			(writer, value) -> NumberConverter.serialize(value & 0xFF, writer));

	public static final JsonCodec<Character> CHARACTER_CODEC = JsonCodec.of(
			reader -> {
				String string = reader.readString();
				if (string.length() == 1) {
					return string.charAt(0);
				}
				throw reader.newParseError("Read a string with length != 1 while trying to read a character");

			},
			(writer, value) -> writer.writeString(value.toString()));

	public static final JsonCodec<LocalDate> LOCAL_DATE_CODEC = JsonCodec.of(
			reader -> {
				try {
					return LocalDate.parse(reader.readString());
				} catch (DateTimeParseException e) {
					throw reader.newParseError(e.getMessage());
				}
			}, (writer, value) -> writer.writeString(value.toString())
	);

	public static <T> JsonCodec<Set<T>> ofSet(JsonCodec<T> codec) {
		return new JsonCodec<Set<T>>() {
>>>>>>> 71be9909
			@Override
			public Set<T> read(JsonReader reader) throws IOException {
				return ((JsonReader<?>) reader).readSet(codec);
			}

			@Override
			public void write(JsonWriter writer, Set<T> value) {
				writer.serialize(value, codec);
			}
		};
	}

	public static <E extends Enum<E>> JsonCodec<E> ofEnum(Class<E> enumClass) {
<<<<<<< HEAD
		return JsonCodec.of(reader -> Enum.valueOf(enumClass, reader.readString()), (writer, value) -> writer.writeString(value.name()));
=======
		return JsonCodec.of(reader -> {
			try {
				return Enum.valueOf(enumClass, reader.readString());
			} catch (IllegalArgumentException e) {
				throw reader.newParseError(e.getMessage());
			}
		}, (writer, value) -> writer.writeString(value.name()));
>>>>>>> 71be9909
	}
}<|MERGE_RESOLUTION|>--- conflicted
+++ resolved
@@ -29,7 +29,6 @@
 import java.util.Set;
 
 @SuppressWarnings("ConstantConditions")
-<<<<<<< HEAD
 @StaticFactories(JsonCodec.class)
 public class JsonCodecs {
 	private static final JsonCodec<String> STRING_CODEC = JsonCodec.of(JsonReader::readString, JsonWriter::writeString);
@@ -114,50 +113,6 @@
 	@SuppressWarnings("NullableProblems")
 	public static <T> JsonCodec<Set<T>> ofSet(JsonCodec<T> codec) {
 		return new JsonCodec<>() {
-=======
-public class JsonCodecs {
-	public static final JsonCodec<String> STRING_CODEC = JsonCodec.of(JsonReader::readString, JsonWriter::writeString);
-	public static final JsonCodec<Short> SHORT_CODEC = JsonCodec.of(NumberConverter::deserializeShort, (writer, value) -> NumberConverter.serialize(value, writer));
-	public static final JsonCodec<Integer> INTEGER_CODEC = JsonCodec.of(NumberConverter::deserializeInt, (writer, value) -> NumberConverter.serialize(value, writer));
-	public static final JsonCodec<Long> LONG_CODEC = JsonCodec.of(NumberConverter::deserializeLong, (writer, value) -> NumberConverter.serialize(value, writer));
-	public static final JsonCodec<Float> FLOAT_CODEC = JsonCodec.of(NumberConverter::deserializeFloat, (writer, value) -> NumberConverter.serialize(value, writer));
-	public static final JsonCodec<Double> DOUBLE_CODEC = JsonCodec.of(NumberConverter::deserializeDouble, (writer, value) -> NumberConverter.serialize(value, writer));
-	public static final JsonCodec<Boolean> BOOLEAN_CODEC = JsonCodec.of(BoolConverter::deserialize, (writer, value) -> BoolConverter.serialize(value, writer));
-
-	public static final JsonCodec<Byte> BYTE_CODEC = JsonCodec.of(
-			reader -> {
-				int result = NumberConverter.deserializeInt(reader);
-				if (result >= 0 && result <= 255) {
-					return (byte) result;
-				}
-				throw reader.newParseError("Read an int not in range [0, 255] while trying to read a byte");
-			},
-			(writer, value) -> NumberConverter.serialize(value & 0xFF, writer));
-
-	public static final JsonCodec<Character> CHARACTER_CODEC = JsonCodec.of(
-			reader -> {
-				String string = reader.readString();
-				if (string.length() == 1) {
-					return string.charAt(0);
-				}
-				throw reader.newParseError("Read a string with length != 1 while trying to read a character");
-
-			},
-			(writer, value) -> writer.writeString(value.toString()));
-
-	public static final JsonCodec<LocalDate> LOCAL_DATE_CODEC = JsonCodec.of(
-			reader -> {
-				try {
-					return LocalDate.parse(reader.readString());
-				} catch (DateTimeParseException e) {
-					throw reader.newParseError(e.getMessage());
-				}
-			}, (writer, value) -> writer.writeString(value.toString())
-	);
-
-	public static <T> JsonCodec<Set<T>> ofSet(JsonCodec<T> codec) {
-		return new JsonCodec<Set<T>>() {
->>>>>>> 71be9909
 			@Override
 			public Set<T> read(JsonReader reader) throws IOException {
 				return ((JsonReader<?>) reader).readSet(codec);
@@ -171,9 +126,6 @@
 	}
 
 	public static <E extends Enum<E>> JsonCodec<E> ofEnum(Class<E> enumClass) {
-<<<<<<< HEAD
-		return JsonCodec.of(reader -> Enum.valueOf(enumClass, reader.readString()), (writer, value) -> writer.writeString(value.name()));
-=======
 		return JsonCodec.of(reader -> {
 			try {
 				return Enum.valueOf(enumClass, reader.readString());
@@ -181,6 +133,5 @@
 				throw reader.newParseError(e.getMessage());
 			}
 		}, (writer, value) -> writer.writeString(value.name()));
->>>>>>> 71be9909
 	}
 }