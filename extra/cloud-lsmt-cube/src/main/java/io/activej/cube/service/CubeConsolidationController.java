/*
 * Copyright (C) 2020 ActiveJ LLC.
 *
 * Licensed under the Apache License, Version 2.0 (the "License");
 * you may not use this file except in compliance with the License.
 * You may obtain a copy of the License at
 *
 * http://www.apache.org/licenses/LICENSE-2.0
 *
 * Unless required by applicable law or agreed to in writing, software
 * distributed under the License is distributed on an "AS IS" BASIS,
 * WITHOUT WARRANTIES OR CONDITIONS OF ANY KIND, either express or implied.
 * See the License for the specific language governing permissions and
 * limitations under the License.
 */

package io.activej.cube.service;

import io.activej.aggregation.*;
import io.activej.aggregation.ot.AggregationDiff;
import io.activej.async.function.AsyncSupplier;
import io.activej.cube.Cube;
import io.activej.cube.exception.CubeException;
import io.activej.cube.ot.CubeDiff;
import io.activej.cube.ot.CubeDiffScheme;
import io.activej.eventloop.Eventloop;
import io.activej.eventloop.jmx.EventloopJmxBeanWithStats;
import io.activej.jmx.api.attribute.JmxAttribute;
import io.activej.jmx.api.attribute.JmxOperation;
import io.activej.jmx.stats.ValueStats;
import io.activej.ot.OTStateManager;
import io.activej.promise.Promise;
import io.activej.promise.Promises;
import io.activej.promise.jmx.PromiseStats;
import org.jetbrains.annotations.NotNull;
import org.slf4j.Logger;
import org.slf4j.LoggerFactory;

import java.time.Duration;
import java.util.*;
import java.util.function.BiFunction;
import java.util.function.Function;
import java.util.function.Supplier;

<<<<<<< HEAD
import static io.activej.aggregation.util.Utils.wrapExceptionFn;
=======
import static io.activej.aggregation.util.Utils.collectChunkIds;
import static io.activej.aggregation.util.Utils.wrapException;
>>>>>>> dd0ad6df
import static io.activej.async.function.AsyncSuppliers.reuse;
import static io.activej.async.util.LogUtils.thisMethod;
import static io.activej.async.util.LogUtils.toLogger;
import static io.activej.common.Checks.checkState;
<<<<<<< HEAD
import static io.activej.common.Utils.transformMap;
import static io.activej.cube.service.ChunkLockerFactory.NOOP_CHUNK_LOCKER;
=======
import static io.activej.common.collection.CollectionUtils.toLimitedString;
import static io.activej.common.collection.CollectionUtils.transformMapValues;
>>>>>>> dd0ad6df
import static java.util.Collections.emptySet;
import static java.util.stream.Collectors.toSet;

public final class CubeConsolidationController<K, D, C> implements EventloopJmxBeanWithStats {
	private static final Logger logger = LoggerFactory.getLogger(CubeConsolidationController.class);

	private static final ChunkLocker<Object> NOOP_CHUNK_LOCKER = ChunkLockerNoOp.create();

	public static final Supplier<BiFunction<Aggregation, Set<Object>, Promise<List<AggregationChunk>>>> DEFAULT_LOCKER_STRATEGY = new Supplier<BiFunction<Aggregation,
			Set<Object>,
			Promise<List<AggregationChunk>>>>() {
		private boolean hotSegment = false;

		@Override
		public BiFunction<Aggregation, Set<Object>, Promise<List<AggregationChunk>>> get() {
			hotSegment = !hotSegment;
			return (aggregation, chunkLocker) -> Promise.of(aggregation.getChunksForConsolidation(chunkLocker, hotSegment));
		}
	};

	@Deprecated
	public static final Supplier<Function<Aggregation, Promise<AggregationDiff>>> DEFAULT_STRATEGY = () -> {
		throw new UnsupportedOperationException();
	};

	public static final Duration DEFAULT_SMOOTHING_WINDOW = Duration.ofMinutes(5);

	private final Eventloop eventloop;
	private final CubeDiffScheme<D> cubeDiffScheme;
	private final Cube cube;
	private final OTStateManager<K, D> stateManager;
	private final AggregationChunkStorage<C> aggregationChunkStorage;

	private final Map<Aggregation, String> aggregationsMapReversed;

	private final PromiseStats promiseConsolidate = PromiseStats.create(DEFAULT_SMOOTHING_WINDOW);
	private final PromiseStats promiseConsolidateImpl = PromiseStats.create(DEFAULT_SMOOTHING_WINDOW);
	private final PromiseStats promiseCleanupIrrelevantChunks = PromiseStats.create(DEFAULT_SMOOTHING_WINDOW);

	private final ValueStats removedChunks = ValueStats.create(DEFAULT_SMOOTHING_WINDOW);
	private final ValueStats removedChunksRecords = ValueStats.create(DEFAULT_SMOOTHING_WINDOW).withRate();
	private final ValueStats addedChunks = ValueStats.create(DEFAULT_SMOOTHING_WINDOW);
	private final ValueStats addedChunksRecords = ValueStats.create(DEFAULT_SMOOTHING_WINDOW).withRate();

	private final Map<String, ChunkLocker<Object>> lockers = new HashMap<>();

	private Supplier<BiFunction<Aggregation, Set<Object>, Promise<List<AggregationChunk>>>> strategy = DEFAULT_LOCKER_STRATEGY;
	@SuppressWarnings("unchecked")
	private Function<String, ChunkLocker<C>> chunkLockerFactory = $ -> (ChunkLocker<C>) NOOP_CHUNK_LOCKER;

	private boolean consolidating;
	private boolean cleaning;

	CubeConsolidationController(Eventloop eventloop,
			CubeDiffScheme<D> cubeDiffScheme, Cube cube,
			OTStateManager<K, D> stateManager,
			AggregationChunkStorage<C> aggregationChunkStorage,
			Map<Aggregation, String> aggregationsMapReversed) {
		this.eventloop = eventloop;
		this.cubeDiffScheme = cubeDiffScheme;
		this.cube = cube;
		this.stateManager = stateManager;
		this.aggregationChunkStorage = aggregationChunkStorage;
		this.aggregationsMapReversed = aggregationsMapReversed;
	}

	public static <K, D, C> CubeConsolidationController<K, D, C> create(Eventloop eventloop,
			CubeDiffScheme<D> cubeDiffScheme,
			Cube cube,
			OTStateManager<K, D> stateManager,
			AggregationChunkStorage<C> aggregationChunkStorage) {
		Map<Aggregation, String> map = new IdentityHashMap<>();
		for (String aggregationId : cube.getAggregationIds()) {
			map.put(cube.getAggregation(aggregationId), aggregationId);
		}
		return new CubeConsolidationController<>(eventloop, cubeDiffScheme, cube, stateManager, aggregationChunkStorage, map);
	}

	@Deprecated
	public CubeConsolidationController<K, D, C> withStrategy(Supplier<Function<Aggregation, Promise<AggregationDiff>>> strategy) {
		throw new UnsupportedOperationException();
	}

	public CubeConsolidationController<K, D, C> withLockerStrategy(Supplier<BiFunction<Aggregation, Set<Object>, Promise<List<AggregationChunk>>>> strategy) {
		this.strategy = strategy;
		return this;
	}

	public CubeConsolidationController<K, D, C> withChunkLockerFactory(Function<String, ChunkLocker<C>> factory) {
		this.chunkLockerFactory = factory;
		return this;
	}

	private final AsyncSupplier<Void> consolidate = reuse(this::doConsolidate);
	private final AsyncSupplier<Void> cleanupIrrelevantChunks = reuse(this::doCleanupIrrelevantChunks);

	@SuppressWarnings("UnusedReturnValue")
	public Promise<Void> consolidate() {
		return consolidate.get();
	}

	@SuppressWarnings("UnusedReturnValue")
	public Promise<Void> cleanupIrrelevantChunks() {
		return cleanupIrrelevantChunks.get();
	}

	Promise<Void> doConsolidate() {
		checkState(!cleaning, "Cannot consolidate and clean up irrelevant chunks at the same time");
		consolidating = true;
		BiFunction<Aggregation, Set<Object>, Promise<List<AggregationChunk>>> chunksFn = strategy.get();
		Map<String, List<AggregationChunk>> chunksForConsolidation = new HashMap<>();
		return Promise.complete()
				.then(stateManager::sync)
<<<<<<< HEAD
				.then(wrapExceptionFn(e -> new CubeException("Failed to synchronize state prior to consolidation", e)))
=======
				.thenEx(wrapException(e -> new CubeException("Failed to synchronize state prior to consolidation", e)))
				.then(() -> Promises.all(cube.getAggregationIds().stream()
						.map(aggregationId -> findAndLockChunksForConsolidation(aggregationId, chunksFn)
								.whenResult(chunks -> {
									if (!chunks.isEmpty()) {
										chunksForConsolidation.put(aggregationId, chunks);
									}
								}))))
>>>>>>> dd0ad6df
				.then(() -> cube.consolidate(aggregation -> {
							String aggregationId = aggregationsMapReversed.get(aggregation);
							List<AggregationChunk> chunks = chunksForConsolidation.get(aggregationId);
							if (chunks == null) return Promise.of(AggregationDiff.empty());
							return aggregation.consolidate(chunks);
						})
						.whenComplete(promiseConsolidateImpl.recordStats()))
				.whenResult(this::cubeDiffJmx)
				.whenComplete(this::logCubeDiff)
				.then(cubeDiff -> {
					if (cubeDiff.isEmpty()) return Promise.complete();
					return Promise.complete()
							.then(() -> aggregationChunkStorage.finish(addedChunks(cubeDiff)))
							.then(wrapExceptionFn(e -> new CubeException("Failed to finalize chunks in storage", e)))
							.whenResult(() -> stateManager.add(cubeDiffScheme.wrap(cubeDiff)))
							.then(() -> stateManager.sync()
									.then(wrapExceptionFn(e -> new CubeException(
											"Failed to synchronize state after consolidation, resetting", e))))
							.whenException(e -> stateManager.reset())
							.whenComplete(toLogger(logger, thisMethod(), cubeDiff));
				})
<<<<<<< HEAD
				.then((result, e) -> chunkLockerFactory.tryReleaseAll()
=======
				.thenEx((result, e) -> releaseChunks(chunksForConsolidation)
>>>>>>> dd0ad6df
						.then(() -> Promise.of(result, e)))
				.whenComplete(promiseConsolidate.recordStats())
				.whenComplete(toLogger(logger, thisMethod(), stateManager))
				.whenComplete(() -> consolidating = false);
	}

	private Promise<List<AggregationChunk>> findAndLockChunksForConsolidation(String aggregationId,
			BiFunction<Aggregation, Set<Object>, Promise<List<AggregationChunk>>> chunksFn) {
		ChunkLocker<Object> locker = ensureLocker(aggregationId);
		Aggregation aggregation = cube.getAggregation(aggregationId);

		return Promises.retry(($, e) -> !(e instanceof ChunksAlreadyLockedException),
				() -> locker.getLockedChunks()
						.then(lockedChunkIds -> chunksFn.apply(aggregation, lockedChunkIds))
						.then(chunks -> {
							if (chunks.isEmpty()) {
								logger.info("Nothing to consolidate in aggregation '{}", this);

								return Promise.of(chunks);
							}
							return locker.lockChunks(collectChunkIds(chunks))
									.map($ -> chunks);
						}));
	}

	private Promise<Void> releaseChunks(Map<String, List<AggregationChunk>> chunksForConsolidation) {
		return Promises.all(chunksForConsolidation.entrySet().stream()
				.map(entry -> {
					String aggregationId = entry.getKey();
					Set<Object> chunkIds = collectChunkIds(entry.getValue());
					return ensureLocker(aggregationId).releaseChunks(chunkIds)
							.thenEx(($, e) -> {
								if (e != null) {
									logger.warn("Failed to release chunks: {} in aggregation {}",
											chunkIds, aggregationId, e);
								}
								return Promise.complete();
							});
				}));
	}

	private Promise<Void> doCleanupIrrelevantChunks() {
		checkState(!consolidating, "Cannot consolidate and clean up irrelevant chunks at the same time");
		cleaning = true;
		return stateManager.sync()
				.then(wrapExceptionFn(e -> new CubeException("Failed to synchronize state prior to cleaning up irrelevant chunks", e)))
				.then(() -> {
					Map<String, Set<AggregationChunk>> irrelevantChunks = cube.getIrrelevantChunks();
					if (irrelevantChunks.isEmpty()) {
						logger.info("Found no irrelevant chunks");
						return Promise.complete();
					}
					logger.info("Removing irrelevant chunks: " + irrelevantChunks.keySet());
					Map<String, AggregationDiff> diffMap = transformMap(irrelevantChunks,
							chunksToRemove -> AggregationDiff.of(emptySet(), chunksToRemove));
					CubeDiff cubeDiff = CubeDiff.of(diffMap);
					cubeDiffJmx(cubeDiff);
					stateManager.add(cubeDiffScheme.wrap(cubeDiff));
					return stateManager.sync()
							.then(wrapExceptionFn(e -> new CubeException(
									"Failed to synchronize state after cleaning up irrelevant chunks, resetting", e)))
							.whenException(e -> stateManager.reset());
				})
				.whenComplete(promiseCleanupIrrelevantChunks.recordStats())
				.whenComplete(toLogger(logger, thisMethod(), stateManager))
				.whenComplete(() -> cleaning = false);
	}

	private void cubeDiffJmx(CubeDiff cubeDiff) {
		long curAddedChunks = 0;
		long curAddedChunksRecords = 0;
		long curRemovedChunks = 0;
		long curRemovedChunksRecords = 0;

		for (String key : cubeDiff.keySet()) {
			AggregationDiff aggregationDiff = cubeDiff.get(key);
			curAddedChunks += aggregationDiff.getAddedChunks().size();
			for (AggregationChunk aggregationChunk : aggregationDiff.getAddedChunks()) {
				curAddedChunksRecords += aggregationChunk.getCount();
			}

			curRemovedChunks += aggregationDiff.getRemovedChunks().size();
			for (AggregationChunk aggregationChunk : aggregationDiff.getRemovedChunks()) {
				curRemovedChunksRecords += aggregationChunk.getCount();
			}
		}

		addedChunks.recordValue(curAddedChunks);
		addedChunksRecords.recordValue(curAddedChunksRecords);
		removedChunks.recordValue(curRemovedChunks);
		removedChunksRecords.recordValue(curRemovedChunksRecords);
	}

	@SuppressWarnings("unchecked")
	private static <C> Set<C> addedChunks(CubeDiff cubeDiff) {
		return cubeDiff.addedChunks().map(id -> (C) id).collect(toSet());
	}

	private void logCubeDiff(CubeDiff cubeDiff, Exception e) {
		if (e != null) logger.warn("Consolidation failed", e);
		else if (cubeDiff.isEmpty()) logger.info("Previous consolidation did not merge any chunks");
		else logger.info("Consolidation finished. Launching consolidation task again.");
	}

	private ChunkLocker<Object> ensureLocker(String aggregationId) {
		//noinspection unchecked
		return lockers.computeIfAbsent(aggregationId, $ -> (ChunkLocker<Object>) chunkLockerFactory.apply(aggregationId));
	}

	@JmxAttribute
	public ValueStats getRemovedChunks() {
		return removedChunks;
	}

	@JmxAttribute
	public ValueStats getAddedChunks() {
		return addedChunks;
	}

	@JmxAttribute
	public ValueStats getRemovedChunksRecords() {
		return removedChunksRecords;
	}

	@JmxAttribute
	public ValueStats getAddedChunksRecords() {
		return addedChunksRecords;
	}

	@JmxAttribute
	public PromiseStats getPromiseConsolidate() {
		return promiseConsolidate;
	}

	@JmxAttribute
	public PromiseStats getPromiseConsolidateImpl() {
		return promiseConsolidateImpl;
	}

	@JmxAttribute
	public PromiseStats getPromiseCleanupIrrelevantChunks() {
		return promiseCleanupIrrelevantChunks;
	}

	@JmxOperation
	public void consolidateNow() {
		consolidate();
	}

	@JmxOperation
	public void cleanupIrrelevantChunksNow() {
		cleanupIrrelevantChunks();
	}

	@NotNull
	@Override
	public Eventloop getEventloop() {
		return eventloop;
	}
}<|MERGE_RESOLUTION|>--- conflicted
+++ resolved
@@ -42,23 +42,13 @@
 import java.util.function.Function;
 import java.util.function.Supplier;
 
-<<<<<<< HEAD
+import static io.activej.aggregation.util.Utils.collectChunkIds;
 import static io.activej.aggregation.util.Utils.wrapExceptionFn;
-=======
-import static io.activej.aggregation.util.Utils.collectChunkIds;
-import static io.activej.aggregation.util.Utils.wrapException;
->>>>>>> dd0ad6df
 import static io.activej.async.function.AsyncSuppliers.reuse;
 import static io.activej.async.util.LogUtils.thisMethod;
 import static io.activej.async.util.LogUtils.toLogger;
 import static io.activej.common.Checks.checkState;
-<<<<<<< HEAD
 import static io.activej.common.Utils.transformMap;
-import static io.activej.cube.service.ChunkLockerFactory.NOOP_CHUNK_LOCKER;
-=======
-import static io.activej.common.collection.CollectionUtils.toLimitedString;
-import static io.activej.common.collection.CollectionUtils.transformMapValues;
->>>>>>> dd0ad6df
 import static java.util.Collections.emptySet;
 import static java.util.stream.Collectors.toSet;
 
@@ -77,11 +67,6 @@
 			hotSegment = !hotSegment;
 			return (aggregation, chunkLocker) -> Promise.of(aggregation.getChunksForConsolidation(chunkLocker, hotSegment));
 		}
-	};
-
-	@Deprecated
-	public static final Supplier<Function<Aggregation, Promise<AggregationDiff>>> DEFAULT_STRATEGY = () -> {
-		throw new UnsupportedOperationException();
 	};
 
 	public static final Duration DEFAULT_SMOOTHING_WINDOW = Duration.ofMinutes(5);
@@ -137,11 +122,6 @@
 		return new CubeConsolidationController<>(eventloop, cubeDiffScheme, cube, stateManager, aggregationChunkStorage, map);
 	}
 
-	@Deprecated
-	public CubeConsolidationController<K, D, C> withStrategy(Supplier<Function<Aggregation, Promise<AggregationDiff>>> strategy) {
-		throw new UnsupportedOperationException();
-	}
-
 	public CubeConsolidationController<K, D, C> withLockerStrategy(Supplier<BiFunction<Aggregation, Set<Object>, Promise<List<AggregationChunk>>>> strategy) {
 		this.strategy = strategy;
 		return this;
@@ -172,10 +152,7 @@
 		Map<String, List<AggregationChunk>> chunksForConsolidation = new HashMap<>();
 		return Promise.complete()
 				.then(stateManager::sync)
-<<<<<<< HEAD
 				.then(wrapExceptionFn(e -> new CubeException("Failed to synchronize state prior to consolidation", e)))
-=======
-				.thenEx(wrapException(e -> new CubeException("Failed to synchronize state prior to consolidation", e)))
 				.then(() -> Promises.all(cube.getAggregationIds().stream()
 						.map(aggregationId -> findAndLockChunksForConsolidation(aggregationId, chunksFn)
 								.whenResult(chunks -> {
@@ -183,7 +160,6 @@
 										chunksForConsolidation.put(aggregationId, chunks);
 									}
 								}))))
->>>>>>> dd0ad6df
 				.then(() -> cube.consolidate(aggregation -> {
 							String aggregationId = aggregationsMapReversed.get(aggregation);
 							List<AggregationChunk> chunks = chunksForConsolidation.get(aggregationId);
@@ -205,11 +181,7 @@
 							.whenException(e -> stateManager.reset())
 							.whenComplete(toLogger(logger, thisMethod(), cubeDiff));
 				})
-<<<<<<< HEAD
-				.then((result, e) -> chunkLockerFactory.tryReleaseAll()
-=======
-				.thenEx((result, e) -> releaseChunks(chunksForConsolidation)
->>>>>>> dd0ad6df
+				.then((result, e) -> releaseChunks(chunksForConsolidation)
 						.then(() -> Promise.of(result, e)))
 				.whenComplete(promiseConsolidate.recordStats())
 				.whenComplete(toLogger(logger, thisMethod(), stateManager))
@@ -241,7 +213,7 @@
 					String aggregationId = entry.getKey();
 					Set<Object> chunkIds = collectChunkIds(entry.getValue());
 					return ensureLocker(aggregationId).releaseChunks(chunkIds)
-							.thenEx(($, e) -> {
+							.then(($, e) -> {
 								if (e != null) {
 									logger.warn("Failed to release chunks: {} in aggregation {}",
 											chunkIds, aggregationId, e);
